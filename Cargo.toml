--- conflicted
+++ resolved
@@ -3,13 +3,10 @@
 version = "0.3.1"
 authors = ["Brian Jimenez Garcia <br.jimenezgarcia@gmail.com>"]
 edition = "2021"
-<<<<<<< HEAD
-repository = "https://github.com/lightdock/lightdock-rust"
-=======
 license = "GPL-3.0-only"
 description = "Macromolecular docking software based on the GSO algorithm"
 homepage = "https://lightdock.org"
->>>>>>> 93747b65
+repository = "https://github.com/lightdock/lightdock-rust"
 
 [dependencies]
 rand = "0.7.3"
